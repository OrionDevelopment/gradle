/*
 * Copyright 2009 the original author or authors.
 *
 * Licensed under the Apache License, Version 2.0 (the "License");
 * you may not use this file except in compliance with the License.
 * You may obtain a copy of the License at
 *
 *      http://www.apache.org/licenses/LICENSE-2.0
 *
 * Unless required by applicable law or agreed to in writing, software
 * distributed under the License is distributed on an "AS IS" BASIS,
 * WITHOUT WARRANTIES OR CONDITIONS OF ANY KIND, either express or implied.
 * See the License for the specific language governing permissions and
 * limitations under the License.
 */
package org.gradle.api.internal.tasks;

import groovy.lang.Closure;
import org.gradle.api.Action;
import org.gradle.api.Task;
import org.gradle.api.UnknownTaskException;
import org.gradle.api.internal.DefaultNamedDomainObjectSet;
import org.gradle.api.internal.collections.CollectionFilter;
import org.gradle.api.internal.project.ProjectInternal;
<<<<<<< HEAD
import org.gradle.api.internal.provider.ProviderInternal;
=======
import org.gradle.api.internal.project.taskfactory.TaskIdentity;
import org.gradle.api.internal.provider.AbstractProvider;
>>>>>>> d8d073ae
import org.gradle.api.specs.Spec;
import org.gradle.api.specs.Specs;
import org.gradle.api.tasks.TaskCollection;
import org.gradle.api.tasks.TaskProvider;
import org.gradle.internal.Cast;
import org.gradle.internal.reflect.Instantiator;

public class DefaultTaskCollection<T extends Task> extends DefaultNamedDomainObjectSet<T> implements TaskCollection<T> {
    private static final Task.Namer NAMER = new Task.Namer();

    protected final ProjectInternal project;

    public DefaultTaskCollection(Class<T> type, Instantiator instantiator, ProjectInternal project) {
        super(type, instantiator, NAMER);
        this.project = project;
    }

    public DefaultTaskCollection(DefaultTaskCollection<? super T> collection, CollectionFilter<T> filter, Instantiator instantiator, ProjectInternal project) {
        super(collection, filter, instantiator, NAMER);
        this.project = project;
    }

    protected <S extends T> DefaultTaskCollection<S> filtered(CollectionFilter<S> filter) {
        return getInstantiator().newInstance(DefaultTaskCollection.class, this, filter, getInstantiator(), project);
    }

    @Override
    public <S extends T> TaskCollection<S> withType(Class<S> type) {
        return filtered(createFilter(type));
    }

    @Override
    public TaskCollection<T> matching(Spec<? super T> spec) {
        return filtered(createFilter(spec));
    }

    @Override
    public TaskCollection<T> matching(Closure spec) {
        return matching(Specs.<T>convertClosureToSpec(spec));
    }

    public Action<? super T> whenTaskAdded(Action<? super T> action) {
        return whenObjectAdded(action);
    }

    public void whenTaskAdded(Closure closure) {
        whenObjectAdded(closure);
    }

    @Override
    public String getTypeDisplayName() {
        return "task";
    }

    @Override
    protected UnknownTaskException createNotFoundException(String name) {
        return new UnknownTaskException(String.format("Task with name '%s' not found in %s.", name, project));
    }

    @Override
    public TaskProvider<T> named(String name) throws UnknownTaskException {
        return (TaskProvider<T>) super.named(name);
    }

<<<<<<< HEAD
    @Nullable
    ProviderInternal<? extends Task> findTask(String name) {
        Task task = findByNameWithoutRules(name);
        if (task == null) {
            return findByNameLaterWithoutRules(name);
        }

        return Cast.uncheckedCast(getInstantiator().newInstance(ExistingTaskProvider.class, this, task.getName()));
    }

    protected class ExistingTaskProvider<I extends T> extends ExistingDomainObjectProvider<I> implements TaskProvider<I> {
        public ExistingTaskProvider(String name) {
            super(name);
=======
    @Override
    protected TaskProvider<? extends T> createExistingProvider(String name, T object) {
        TaskInternal taskInternal = (TaskInternal) object;
        TaskIdentity<?> taskIdentity = taskInternal.getTaskIdentity();
        return Cast.uncheckedCast(getInstantiator().newInstance(ExistingTaskProvider.class, this, object, taskIdentity));
    }

    protected abstract class DefaultTaskProvider<I extends Task> extends AbstractProvider<I> implements Named, TaskProvider<I> {

        final TaskIdentity<I> identity;
        boolean removed = false;

        DefaultTaskProvider(TaskIdentity<I> identity) {
            this.identity = identity;
        }

        @Override
        public String getName() {
            return identity.name;
        }

        @Override
        public Class<I> getType() {
            return identity.type;
        }

        @Override
        public boolean isPresent() {
            return findDomainObject(identity.name) != null;
        }

        @Override
        public String toString() {
            return String.format("provider(task %s, %s)", identity.name, identity.type);
        }
    }

    // Cannot be private due to reflective instantiation
    public class ExistingTaskProvider<I extends T> extends DefaultTaskProvider<I> {

        private final I task;

        public ExistingTaskProvider(I task, TaskIdentity<I> identity) {
            super(identity);
            this.task = task;
        }

        @Override
        public void configure(Action<? super I> action) {
            action.execute(task);
        }

        @Override
        public boolean isPresent() {
            return true;
        }

        public I getOrNull() {
            return task;
>>>>>>> d8d073ae
        }
    }
}<|MERGE_RESOLUTION|>--- conflicted
+++ resolved
@@ -20,14 +20,10 @@
 import org.gradle.api.Task;
 import org.gradle.api.UnknownTaskException;
 import org.gradle.api.internal.DefaultNamedDomainObjectSet;
+import org.gradle.api.internal.TaskInternal;
 import org.gradle.api.internal.collections.CollectionFilter;
 import org.gradle.api.internal.project.ProjectInternal;
-<<<<<<< HEAD
-import org.gradle.api.internal.provider.ProviderInternal;
-=======
 import org.gradle.api.internal.project.taskfactory.TaskIdentity;
-import org.gradle.api.internal.provider.AbstractProvider;
->>>>>>> d8d073ae
 import org.gradle.api.specs.Spec;
 import org.gradle.api.specs.Specs;
 import org.gradle.api.tasks.TaskCollection;
@@ -92,81 +88,17 @@
         return (TaskProvider<T>) super.named(name);
     }
 
-<<<<<<< HEAD
-    @Nullable
-    ProviderInternal<? extends Task> findTask(String name) {
-        Task task = findByNameWithoutRules(name);
-        if (task == null) {
-            return findByNameLaterWithoutRules(name);
-        }
-
-        return Cast.uncheckedCast(getInstantiator().newInstance(ExistingTaskProvider.class, this, task.getName()));
-    }
-
-    protected class ExistingTaskProvider<I extends T> extends ExistingDomainObjectProvider<I> implements TaskProvider<I> {
-        public ExistingTaskProvider(String name) {
-            super(name);
-=======
     @Override
     protected TaskProvider<? extends T> createExistingProvider(String name, T object) {
         TaskInternal taskInternal = (TaskInternal) object;
         TaskIdentity<?> taskIdentity = taskInternal.getTaskIdentity();
-        return Cast.uncheckedCast(getInstantiator().newInstance(ExistingTaskProvider.class, this, object, taskIdentity));
-    }
-
-    protected abstract class DefaultTaskProvider<I extends Task> extends AbstractProvider<I> implements Named, TaskProvider<I> {
-
-        final TaskIdentity<I> identity;
-        boolean removed = false;
-
-        DefaultTaskProvider(TaskIdentity<I> identity) {
-            this.identity = identity;
-        }
-
-        @Override
-        public String getName() {
-            return identity.name;
-        }
-
-        @Override
-        public Class<I> getType() {
-            return identity.type;
-        }
-
-        @Override
-        public boolean isPresent() {
-            return findDomainObject(identity.name) != null;
-        }
-
-        @Override
-        public String toString() {
-            return String.format("provider(task %s, %s)", identity.name, identity.type);
-        }
+        return Cast.uncheckedCast(getInstantiator().newInstance(ExistingTaskProvider.class, this, taskIdentity));
     }
 
     // Cannot be private due to reflective instantiation
-    public class ExistingTaskProvider<I extends T> extends DefaultTaskProvider<I> {
-
-        private final I task;
-
-        public ExistingTaskProvider(I task, TaskIdentity<I> identity) {
-            super(identity);
-            this.task = task;
-        }
-
-        @Override
-        public void configure(Action<? super I> action) {
-            action.execute(task);
-        }
-
-        @Override
-        public boolean isPresent() {
-            return true;
-        }
-
-        public I getOrNull() {
-            return task;
->>>>>>> d8d073ae
+    public class ExistingTaskProvider<I extends T> extends ExistingNamedDomainObjectProvider<I> implements TaskProvider<I> {
+        public ExistingTaskProvider(TaskIdentity<I> identity) {
+            super(identity.name, identity.type);
         }
     }
 }